--- conflicted
+++ resolved
@@ -19,11 +19,6 @@
   this.axisPanel = axisPanel;
   this.itemOptions = Object.create(this.options);
   this.dom = {};
-  this.props = {
-    labels: {
-      width: 0
-    }
-  };
   this.hammer = null;
 
   var me = this;
@@ -51,6 +46,7 @@
 //  this.systemLoaded = false;
   this.visibleItems = []; // visible, ordered items
   this.selection = [];  // list with the ids of all selected nodes
+  this.queue = {};      // queue with id/actions: 'add', 'update', 'delete'
   this.stack = new Stack(Object.create(this.options));
   this.stackDirty = true; // if true, all items will be restacked on next repaint
 
@@ -332,11 +328,10 @@
 
 
 /**
- * this function is very similar to the _checkIfInvisible() but it does not
- * return booleans, hides the item if it should not be seen and always adds to
- * the visibleItems. this one is for brute forcing and hiding.
+ * this function is very similar to the _checkIfInvisible() but it does not return booleans, hides the item if it should not be seen and always adds to the visibleItems.
+ * this one is for brute forcing and hiding.
  *
- * @param {Item} item
+ * @param {itemRange | itemPoint | itemBox} item
  * @param {array} visibleItems
  * @private
  */
@@ -578,7 +573,7 @@
   var me = this,
       items = this.items,
       itemOptions = this.itemOptions;
-console.log('onUpdate', ids)
+
   ids.forEach(function (id) {
     var itemData = me.itemsData.get(id),
         item = items[id],
@@ -643,20 +638,7 @@
     var item = me.items[id];
     if (item) {
       count++;
-<<<<<<< HEAD
-      item.hide();
-      delete me.items[id];
-
-      // remove from visible items
-      var index = me.visibleItems.indexOf(me.item);
-      me.visibleItems.splice(index,1);
-
-      // remove from selection
-      index = me.selection.indexOf(id);
-      if (index != -1) me.selection.splice(index, 1);
-=======
       me._deleteItem(item);
->>>>>>> 4bd4cdd2
     }
   });
 
@@ -859,14 +841,6 @@
 };
 
 /**
- * Get the width of the group labels
- * @return {Number} width
- */
-ItemSet.prototype.getLabelsWidth = function getLabelsWidth() {
-  return this.props.labels.width;
-};
-
-/**
  * Find an item from an event target:
  * searches for the attribute 'timeline-item' in the event target's element tree
  * @param {Event} event
